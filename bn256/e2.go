// Copyright 2020 ConsenSys AG
//
// Licensed under the Apache License, Version 2.0 (the "License");
// you may not use this file except in compliance with the License.
// You may obtain a copy of the License at
//
//     http://www.apache.org/licenses/LICENSE-2.0
//
// Unless required by applicable law or agreed to in writing, software
// distributed under the License is distributed on an "AS IS" BASIS,
// WITHOUT WARRANTIES OR CONDITIONS OF ANY KIND, either express or implied.
// See the License for the specific language governing permissions and
// limitations under the License.

// Code generated by gurvy/internal/generators DO NOT EDIT

package bn256

import (
	"github.com/consensys/gurvy/bn256/fp"
)

// E2 is a degree-two finite field extension of fp.Element:
// A0 + A1u where u^2 == -1 is a quadratic nonresidue in fp

type E2 struct {
	A0, A1 fp.Element
}

<<<<<<< HEAD
// SetString sets a E2 element from strings
func (z *E2) SetString(s1, s2 string) *E2 {
=======
// Equal returns true if z equals x, fasle otherwise
// TODO can this be deleted?  Should be able to use == operator instead
func (z *e2) Equal(x *e2) bool {
	return z.A0.Equal(&x.A0) && z.A1.Equal(&x.A1)
}

// SetString sets a e2 element from strings
func (z *e2) SetString(s1, s2 string) *e2 {
>>>>>>> 1482bd2d
	z.A0.SetString(s1)
	z.A1.SetString(s2)
	return z
}

func (z *E2) SetZero() *E2 {
	z.A0.SetZero()
	z.A1.SetZero()
	return z
}

// Clone returns a copy of self
func (z *E2) Clone() *E2 {
	return &E2{
		A0: z.A0,
		A1: z.A1,
	}
}

// Set sets an E2 from x
func (z *E2) Set(x *E2) *E2 {
	z.A0.Set(&x.A0)
	z.A1.Set(&x.A1)
	return z
}

<<<<<<< HEAD
// Set sets z to 1
func (z *E2) SetOne() *E2 {
=======
// Set sets z to 1 in Montgomery form and returns z
func (z *e2) SetOne() *e2 {
>>>>>>> 1482bd2d
	z.A0.SetOne()
	z.A1.SetZero()
	return z
}

// SetRandom sets a0 and a1 to random values
func (z *E2) SetRandom() *E2 {
	z.A0.SetRandom()
	z.A1.SetRandom()
	return z
}

// Equal returns true if the two elements are equal, fasle otherwise
<<<<<<< HEAD
func (z *E2) Equal(x *E2) bool {
	return z.A0.Equal(&x.A0) && z.A1.Equal(&x.A1)
}

// Equal returns true if the two elements are equal, fasle otherwise
func (z *E2) IsZero() bool {
=======
func (z *e2) IsZero() bool {
>>>>>>> 1482bd2d
	return z.A0.IsZero() && z.A1.IsZero()
}

// Neg negates an E2 element
func (z *E2) Neg(x *E2) *E2 {
	z.A0.Neg(&x.A0)
	z.A1.Neg(&x.A1)
	return z
}

// String implements Stringer interface for fancy printing
func (z *E2) String() string {
	return (z.A0.String() + "+" + z.A1.String() + "*u")
}

// ToMont converts to mont form
func (z *E2) ToMont() *E2 {
	z.A0.ToMont()
	z.A1.ToMont()
	return z
}

// FromMont converts from mont form
func (z *E2) FromMont() *E2 {
	z.A0.FromMont()
	z.A1.FromMont()
	return z
}

// Add adds two elements of E2
func (z *E2) Add(x, y *E2) *E2 {
	z.A0.Add(&x.A0, &y.A0)
	z.A1.Add(&x.A1, &y.A1)
	return z
}

// AddAssign adds x to z
func (z *E2) AddAssign(x *E2) *E2 {
	z.A0.AddAssign(&x.A0)
	z.A1.AddAssign(&x.A1)
	return z
}

// Sub two elements of E2
func (z *E2) Sub(x, y *E2) *E2 {
	z.A0.Sub(&x.A0, &y.A0)
	z.A1.Sub(&x.A1, &y.A1)
	return z
}

// SubAssign subs x from z
func (z *E2) SubAssign(x *E2) *E2 {
	z.A0.SubAssign(&x.A0)
	z.A1.SubAssign(&x.A1)
	return z
}

// Double doubles an E2 element
func (z *E2) Double(x *E2) *E2 {
	z.A0.Double(&x.A0)
	z.A1.Double(&x.A1)
	return z
}

// Mul sets z to the E2-product of x,y, returns z
func (z *E2) Mul(x, y *E2) *E2 {
	// (a+bu)*(c+du) == (ac+(-1)*bd) + (ad+bc)u where u^2 == -1
	// Karatsuba: 3 fp multiplications instead of 4
	// [1]: ac
	// [2]: bd
	// [3]: (a+b)*(c+d)
	// Then z.A0: [1] + (-1)*[2]
	// Then z.A1: [3] - [2] - [1]
	var ac, bd, cplusd, aplusbcplusd fp.Element

	ac.Mul(&x.A0, &y.A0)            // [1]: ac
	bd.Mul(&x.A1, &y.A1)            // [2]: bd
	cplusd.Add(&y.A0, &y.A1)        // c+d
	aplusbcplusd.Add(&x.A0, &x.A1)  // a+b
	aplusbcplusd.MulAssign(&cplusd) // [3]: (a+b)*(c+d)
	z.A1.Add(&ac, &bd)              // ad+bc, [2] + [1]
	z.A1.Sub(&aplusbcplusd, &z.A1)  // z.A1: [3] - [2] - [1]
	z.A0.Sub(&ac, &bd)              // z.A0: [1] - [2]
	return z
}

// MulAssign sets z to the E2-product of z,x returns z
func (z *E2) MulAssign(x *E2) *E2 {
	// (a+bu)*(c+du) == (ac+(-1)*bd) + (ad+bc)u where u^2 == -1
	// Karatsuba: 3 fp multiplications instead of 4
	// [1]: ac
	// [2]: bd
	// [3]: (a+b)*(c+d)
	// Then z.A0: [1] + (-1)*[2]
	// Then z.A1: [3] - [2] - [1]
	var ac, bd, cplusd, aplusbcplusd fp.Element

	ac.Mul(&z.A0, &x.A0)            // [1]: ac
	bd.Mul(&z.A1, &x.A1)            // [2]: bd
	cplusd.Add(&x.A0, &x.A1)        // c+d
	aplusbcplusd.Add(&z.A0, &z.A1)  // a+b
	aplusbcplusd.MulAssign(&cplusd) // [3]: (a+b)*(c+d)
	z.A1.Add(&ac, &bd)              // ad+bc, [2] + [1]
	z.A1.Sub(&aplusbcplusd, &z.A1)  // z.A1: [3] - [2] - [1]
	z.A0.Sub(&ac, &bd)              // z.A0: [1] - [2]
	return z
}

// Square sets z to the E2-product of x,x returns z
func (z *E2) Square(x *E2) *E2 {
	// (a+bu)^2 == (a^2+(-1)*b^2) + (2ab)u where u^2 == -1
	// Complex method: 2 fp multiplications instead of 3
	// [1]: ab
	// [2]: (a+b)*(a+(-1)*b)
	// Then z.A0: [2] - (-1+1)*[1]
	// Then z.A1: 2[1]
	// optimize for quadratic nonresidue -1
	var aplusb fp.Element
	var result E2

	aplusb.Add(&x.A0, &x.A1)                       // a+b
	result.A0.Sub(&x.A0, &x.A1)                    // a-b
	result.A0.MulAssign(&aplusb)                   // [2]: (a+b)*(a-b)
	result.A1.Mul(&x.A0, &x.A1).Double(&result.A1) // [1]: ab

	z.Set(&result)

	return z
}

// MulByNonSquare multiplies an element by (0,1)
// TODO deprecate in favor of inlined MulByNonResidue in fp6 package
func (z *E2) MulByNonSquare(x *E2) *E2 {
	a := x.A0
	MulByNonResidue(&z.A0, &x.A1)
	z.A1 = a
	return z
}

// Inverse sets z to the E2-inverse of x, returns z
func (z *E2) Inverse(x *E2) *E2 {
	// Algorithm 8 from https://eprint.iacr.org/2010/354.pdf
	var a0, a1, t0, t1 fp.Element

	a0 = x.A0 // = is slightly faster than Set()
	a1 = x.A1 // = is slightly faster than Set()

	t0.Square(&a0)               // step 1
	t1.Square(&a1)               // step 2
	t0.Add(&t0, &t1)             // step 3
	t1.Inverse(&t0)              // step 4
	z.A0.Mul(&a0, &t1)           // step 5
	z.A1.Neg(&a1).MulAssign(&t1) // step 6

	return z
}

// MulByElement multiplies an element in E2 by an element in fp
func (z *E2) MulByElement(x *E2, y *fp.Element) *E2 {
	var yCopy fp.Element
	yCopy.Set(y)
	z.A0.Mul(&x.A0, &yCopy)
	z.A1.Mul(&x.A1, &yCopy)
	return z
}

// Conjugate conjugates an element in E2
func (z *E2) Conjugate(x *E2) *E2 {
	z.A0.Set(&x.A0)
	z.A1.Neg(&x.A1)
	return z
}

// MulByNonResidue multiplies a fp.Element by -1
// It would be nice to make this a method of fp.Element but fp.Element is outside this package
func MulByNonResidue(out, in *fp.Element) *fp.Element {
	(out).Neg(in)
	return out
}

// MulByNonResidueInv multiplies a fp.Element by -1^{-1}
// It would be nice to make this a method of fp.Element but fp.Element is outside this package
func MulByNonResidueInv(out, in *fp.Element) *fp.Element {
	// TODO this should be a no-op when out==in
	(out).Set(in)
	return out
}<|MERGE_RESOLUTION|>--- conflicted
+++ resolved
@@ -27,19 +27,14 @@
 	A0, A1 fp.Element
 }
 
-<<<<<<< HEAD
+// Equal returns true if z equals x, fasle otherwise
+// TODO can this be deleted?  Should be able to use == operator instead
+func (z *E2) Equal(x *E2) bool {
+	return z.A0.Equal(&x.A0) && z.A1.Equal(&x.A1)
+}
+
 // SetString sets a E2 element from strings
 func (z *E2) SetString(s1, s2 string) *E2 {
-=======
-// Equal returns true if z equals x, fasle otherwise
-// TODO can this be deleted?  Should be able to use == operator instead
-func (z *e2) Equal(x *e2) bool {
-	return z.A0.Equal(&x.A0) && z.A1.Equal(&x.A1)
-}
-
-// SetString sets a e2 element from strings
-func (z *e2) SetString(s1, s2 string) *e2 {
->>>>>>> 1482bd2d
 	z.A0.SetString(s1)
 	z.A1.SetString(s2)
 	return z
@@ -66,13 +61,8 @@
 	return z
 }
 
-<<<<<<< HEAD
-// Set sets z to 1
+// Set sets z to 1 in Montgomery form and returns z
 func (z *E2) SetOne() *E2 {
-=======
-// Set sets z to 1 in Montgomery form and returns z
-func (z *e2) SetOne() *e2 {
->>>>>>> 1482bd2d
 	z.A0.SetOne()
 	z.A1.SetZero()
 	return z
@@ -86,16 +76,7 @@
 }
 
 // Equal returns true if the two elements are equal, fasle otherwise
-<<<<<<< HEAD
-func (z *E2) Equal(x *E2) bool {
-	return z.A0.Equal(&x.A0) && z.A1.Equal(&x.A1)
-}
-
-// Equal returns true if the two elements are equal, fasle otherwise
 func (z *E2) IsZero() bool {
-=======
-func (z *e2) IsZero() bool {
->>>>>>> 1482bd2d
 	return z.A0.IsZero() && z.A1.IsZero()
 }
 
