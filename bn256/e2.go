// Copyright 2020 ConsenSys AG
//
// Licensed under the Apache License, Version 2.0 (the "License");
// you may not use this file except in compliance with the License.
// You may obtain a copy of the License at
//
//     http://www.apache.org/licenses/LICENSE-2.0
//
// Unless required by applicable law or agreed to in writing, software
// distributed under the License is distributed on an "AS IS" BASIS,
// WITHOUT WARRANTIES OR CONDITIONS OF ANY KIND, either express or implied.
// See the License for the specific language governing permissions and
// limitations under the License.

// Code generated by gurvy/internal/generators DO NOT EDIT

package bn256

import (
	"github.com/consensys/gurvy/bn256/fp"
)

<<<<<<< HEAD
// E2 is a degree-two finite field extension of fp.Element:
// A0 + A1u where u^2 == -1 is a quadratic nonresidue in fp
=======
// E2 is a degree-two finite field extension of fp.Element
>>>>>>> 6a88227e
type E2 struct {
	A0, A1 fp.Element
}

// Equal returns true if z equals x, fasle otherwise
func (z *E2) Equal(x *E2) bool {
	return z.A0.Equal(&x.A0) && z.A1.Equal(&x.A1)
}

// SetString sets a E2 element from strings
func (z *E2) SetString(s1, s2 string) *E2 {
	z.A0.SetString(s1)
	z.A1.SetString(s2)
	return z
}

<<<<<<< HEAD
// SetZero sets z to 0, return z
=======
// SetZero sets an e2 elmt to zero
>>>>>>> 6a88227e
func (z *E2) SetZero() *E2 {
	z.A0.SetZero()
	z.A1.SetZero()
	return z
}

// Clone returns a copy of self
func (z *E2) Clone() *E2 {
	return &E2{
		A0: z.A0,
		A1: z.A1,
	}
}

// Set sets an E2 from x
func (z *E2) Set(x *E2) *E2 {
	z.A0.Set(&x.A0)
	z.A1.Set(&x.A1)
	return z
}

// SetOne sets z to 1 in Montgomery form and returns z
func (z *E2) SetOne() *E2 {
	z.A0.SetOne()
	z.A1.SetZero()
	return z
}

// SetRandom sets a0 and a1 to random values
func (z *E2) SetRandom() *E2 {
	z.A0.SetRandom()
	z.A1.SetRandom()
	return z
}

<<<<<<< HEAD
// IsZero returns true if z==0, fasle otherwise
=======
// IsZero returns true if the two elements are equal, fasle otherwise
>>>>>>> 6a88227e
func (z *E2) IsZero() bool {
	return z.A0.IsZero() && z.A1.IsZero()
}

// Neg negates an E2 element
func (z *E2) Neg(x *E2) *E2 {
	z.A0.Neg(&x.A0)
	z.A1.Neg(&x.A1)
	return z
}

// String implements Stringer interface for fancy printing
func (z *E2) String() string {
	return (z.A0.String() + "+" + z.A1.String() + "*u")
}

// ToMont converts to mont form
func (z *E2) ToMont() *E2 {
	z.A0.ToMont()
	z.A1.ToMont()
	return z
}

// FromMont converts from mont form
func (z *E2) FromMont() *E2 {
	z.A0.FromMont()
	z.A1.FromMont()
	return z
}

// Add adds two elements of E2
func (z *E2) Add(x, y *E2) *E2 {
	z.A0.Add(&x.A0, &y.A0)
	z.A1.Add(&x.A1, &y.A1)
	return z
}

// AddAssign adds x to z
func (z *E2) AddAssign(x *E2) *E2 {
	z.A0.AddAssign(&x.A0)
	z.A1.AddAssign(&x.A1)
	return z
}

// Sub two elements of E2
func (z *E2) Sub(x, y *E2) *E2 {
	z.A0.Sub(&x.A0, &y.A0)
	z.A1.Sub(&x.A1, &y.A1)
	return z
}

// SubAssign subs x from z
func (z *E2) SubAssign(x *E2) *E2 {
	z.A0.SubAssign(&x.A0)
	z.A1.SubAssign(&x.A1)
	return z
}

// Double doubles an E2 element
func (z *E2) Double(x *E2) *E2 {
	z.A0.Double(&x.A0)
	z.A1.Double(&x.A1)
	return z
}

// Mul sets z to the E2-product of x,y, returns z
func (z *E2) Mul(x, y *E2) *E2 {
	var a, b, c fp.Element
	a.Add(&x.A0, &x.A1)
	b.Add(&y.A0, &y.A1)
	a.Mul(&a, &b)
	b.Mul(&x.A0, &y.A0)
	c.Mul(&x.A1, &y.A1)
	z.A1.Sub(&a, &b).Sub(&z.A1, &c)
	z.A0.Sub(&b, &c) //z.A0.MulByNonResidue(&c).Add(&z.A0, &b)
	return z
}

// MulAssign sets z to the E2-product of z,x returns z
func (z *E2) MulAssign(x *E2) *E2 {
	z.Mul(z, x)
	return z
}

// Square sets z to the E2-product of x,x returns z
func (z *E2) Square(x *E2) *E2 {
	// algo 22 https://eprint.iacr.org/2010/354.pdf
	var a, b fp.Element
	a.Add(&x.A0, &x.A1)
	b.Sub(&x.A0, &x.A1)
	a.Mul(&a, &b)
	b.Mul(&x.A0, &x.A1).Double(&b)
	z.A0.Set(&a)
	z.A1.Set(&b)
	return z
}

<<<<<<< HEAD
=======
// MulByNonResidue multiplies a E2 by (9,1)
func (z *E2) MulByNonResidue(x *E2) *E2 {
	var a, b fp.Element
	a.Double(&x.A0).Double(&a).Double(&a).Add(&a, &x.A0).Sub(&a, &x.A1)
	b.Double(&x.A1).Double(&b).Double(&b).Add(&b, &x.A1).Add(&b, &x.A0)
	z.A0.Set(&a)
	z.A1.Set(&b)
	return z
}

// MulByNonResidueInv multiplies a E2 by (9,1)^{-1}
func (z *E2) MulByNonResidueInv(x *E2) *E2 {

	var nonresinv E2
	nonresinv.A0 = fp.Element{
		10477841894441615122,
		7327163185667482322,
		3635199979766503006,
		3215324977242306624,
	}
	nonresinv.A1 = fp.Element{
		7515750141297360845,
		14746352163864140223,
		11319968037783994424,
		30185921062296004,
	}
	z.Mul(x, &nonresinv)

	return z
}

>>>>>>> 6a88227e
// Inverse sets z to the E2-inverse of x, returns z
func (z *E2) Inverse(x *E2) *E2 {
	// Algorithm 8 from https://eprint.iacr.org/2010/354.pdf
	var t0, t1 fp.Element
	t0.Square(&x.A0)
	t1.Square(&x.A1)
	t0.Add(&t0, &t1)
	t1.Inverse(&t0)
	z.A0.Mul(&x.A0, &t1)
	z.A1.Mul(&x.A1, &t1).Neg(&z.A1)

	return z
}

// MulByNonResidue multiplies a E2 by (9,1)
func (z *E2) MulByNonResidue(x *E2) *E2 {
	{ // begin inline: set z to (x) * (9,1)
		var buf, buf9 E2
		buf.Set(x)
		buf9.Double(&buf).
			Double(&buf9).
			Double(&buf9).
			Add(&buf9, &buf)
		z.A1.Add(&buf.A0, &buf9.A1)
		{ // begin inline: set &(z).A0 to (&buf.A1) * (-1)
			(&(z).A0).Neg(&buf.A1)
		} // end inline: set &(z).A0 to (&buf.A1) * (-1)
		z.A0.AddAssign(&buf9.A0)
	} // end inline: set z to (x) * (9,1)
	return z
}

// MulByNonResidueInv multiplies a E2 by (9,1)^{-1}
func (z *E2) MulByNonResidueInv(x *E2) *E2 {
	{ // begin inline: set z to (x) * (9,1)^{-1}
		// (z).A0 = (9*(x).A0 + (x).A1)/82
		// (z).A1 = (9*(x).A1 - (x).A0)/82
		copy := *(x)

		var copy9 E2
		copy9.Double(&copy).
			Double(&copy9).
			Double(&copy9).
			AddAssign(&copy)

		(z).A0.Add(&copy9.A0, &copy.A1)
		(z).A1.Sub(&copy9.A1, &copy.A0)

		buf82inv := fp.Element{
			15263610803691847034,
			14617516054323294413,
			1961223913490700324,
			3456812345740674661,
		}
		(z).A0.MulAssign(&buf82inv)
		(z).A1.MulAssign(&buf82inv)
	} // end inline: set z to (x) * (9,1)^{-1}
	return z
}

// MulByElement multiplies an element in E2 by an element in fp
func (z *E2) MulByElement(x *E2, y *fp.Element) *E2 {
	var yCopy fp.Element
	yCopy.Set(y)
	z.A0.Mul(&x.A0, &yCopy)
	z.A1.Mul(&x.A1, &yCopy)
	return z
}

// Conjugate conjugates an element in E2
func (z *E2) Conjugate(x *E2) *E2 {
	z.A0.Set(&x.A0)
	z.A1.Neg(&x.A1)
	return z
}<|MERGE_RESOLUTION|>--- conflicted
+++ resolved
@@ -20,12 +20,7 @@
 	"github.com/consensys/gurvy/bn256/fp"
 )
 
-<<<<<<< HEAD
-// E2 is a degree-two finite field extension of fp.Element:
-// A0 + A1u where u^2 == -1 is a quadratic nonresidue in fp
-=======
 // E2 is a degree-two finite field extension of fp.Element
->>>>>>> 6a88227e
 type E2 struct {
 	A0, A1 fp.Element
 }
@@ -42,11 +37,7 @@
 	return z
 }
 
-<<<<<<< HEAD
-// SetZero sets z to 0, return z
-=======
 // SetZero sets an e2 elmt to zero
->>>>>>> 6a88227e
 func (z *E2) SetZero() *E2 {
 	z.A0.SetZero()
 	z.A1.SetZero()
@@ -82,11 +73,7 @@
 	return z
 }
 
-<<<<<<< HEAD
-// IsZero returns true if z==0, fasle otherwise
-=======
 // IsZero returns true if the two elements are equal, fasle otherwise
->>>>>>> 6a88227e
 func (z *E2) IsZero() bool {
 	return z.A0.IsZero() && z.A1.IsZero()
 }
@@ -184,8 +171,6 @@
 	return z
 }
 
-<<<<<<< HEAD
-=======
 // MulByNonResidue multiplies a E2 by (9,1)
 func (z *E2) MulByNonResidue(x *E2) *E2 {
 	var a, b fp.Element
@@ -217,7 +202,6 @@
 	return z
 }
 
->>>>>>> 6a88227e
 // Inverse sets z to the E2-inverse of x, returns z
 func (z *E2) Inverse(x *E2) *E2 {
 	// Algorithm 8 from https://eprint.iacr.org/2010/354.pdf
@@ -232,52 +216,6 @@
 	return z
 }
 
-// MulByNonResidue multiplies a E2 by (9,1)
-func (z *E2) MulByNonResidue(x *E2) *E2 {
-	{ // begin inline: set z to (x) * (9,1)
-		var buf, buf9 E2
-		buf.Set(x)
-		buf9.Double(&buf).
-			Double(&buf9).
-			Double(&buf9).
-			Add(&buf9, &buf)
-		z.A1.Add(&buf.A0, &buf9.A1)
-		{ // begin inline: set &(z).A0 to (&buf.A1) * (-1)
-			(&(z).A0).Neg(&buf.A1)
-		} // end inline: set &(z).A0 to (&buf.A1) * (-1)
-		z.A0.AddAssign(&buf9.A0)
-	} // end inline: set z to (x) * (9,1)
-	return z
-}
-
-// MulByNonResidueInv multiplies a E2 by (9,1)^{-1}
-func (z *E2) MulByNonResidueInv(x *E2) *E2 {
-	{ // begin inline: set z to (x) * (9,1)^{-1}
-		// (z).A0 = (9*(x).A0 + (x).A1)/82
-		// (z).A1 = (9*(x).A1 - (x).A0)/82
-		copy := *(x)
-
-		var copy9 E2
-		copy9.Double(&copy).
-			Double(&copy9).
-			Double(&copy9).
-			AddAssign(&copy)
-
-		(z).A0.Add(&copy9.A0, &copy.A1)
-		(z).A1.Sub(&copy9.A1, &copy.A0)
-
-		buf82inv := fp.Element{
-			15263610803691847034,
-			14617516054323294413,
-			1961223913490700324,
-			3456812345740674661,
-		}
-		(z).A0.MulAssign(&buf82inv)
-		(z).A1.MulAssign(&buf82inv)
-	} // end inline: set z to (x) * (9,1)^{-1}
-	return z
-}
-
 // MulByElement multiplies an element in E2 by an element in fp
 func (z *E2) MulByElement(x *E2, y *fp.Element) *E2 {
 	var yCopy fp.Element
