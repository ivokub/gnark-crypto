--- conflicted
+++ resolved
@@ -13,11 +13,7 @@
 
 // Generate generates a tower 2->6->12 over fp
 func Generate(conf config.Curve, baseDir string, bgen *bavard.BatchGenerator) error {
-<<<<<<< HEAD
-	if conf.ID() == ecc.BW6_761 || conf.ID() == ecc.BW6_633 {
-=======
-	if conf.ID() == ecc.BW6_761 || conf.ID() == ecc.BLS24_315 {
->>>>>>> 9c700025
+	if conf.ID() == ecc.BW6_761 || conf.ID() == ecc.BW6_633 || conf.ID() == ecc.BLS24_315 {
 		return nil
 	}
 
