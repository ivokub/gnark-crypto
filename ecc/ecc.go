--- conflicted
+++ resolved
@@ -68,13 +68,9 @@
 	case BW6_633:
 		return config.BW6_633.EnumID
 	case BLS24_315:
-<<<<<<< HEAD
 		return "bls24_315"
 	case BW6_756:
 		return "bw6_756"
-=======
-		return config.BLS24_315.EnumID
->>>>>>> ff8906a9
 	default:
 		panic("unimplemented ecc ID")
 	}
