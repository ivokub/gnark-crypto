/*
Copyright © 2020 ConsenSys

Licensed under the Apache License, Version 2.0 (the "License");
you may not use this file except in compliance with the License.
You may obtain a copy of the License at

    http://www.apache.org/licenses/LICENSE-2.0

Unless required by applicable law or agreed to in writing, software
distributed under the License is distributed on an "AS IS" BASIS,
WITHOUT WARRANTIES OR CONDITIONS OF ANY KIND, either express or implied.
See the License for the specific language governing permissions and
limitations under the License.
*/

// Package ecc provides bls12-381, bls12-377, bls12-378, bn254, bw6-761, bls24-315, bls24-317, bw6-633, bls12-378, bw6-756 and stark-curve elliptic curves implementation (+pairing).
//
// Also
//
//   - Multi exponentiation
//   - FFT
//   - Polynomial commitment schemes
//   - MiMC
//   - twisted edwards "companion curves"
//   - EdDSA (on the "companion" twisted edwards curves)
package ecc

import (
	"math/big"
	"strings"

	"github.com/consensys/gnark-crypto/internal/generator/config"
)

// ID represent a unique ID for a curve
type ID uint16

// do not modify the order of this enum
const (
	UNKNOWN ID = iota
	BN254
	BLS12_377
	BLS12_378
	BLS12_381
	BLS24_315
	BLS24_317
	BW6_761
	BW6_633
	BW6_756
<<<<<<< HEAD
	STARK_CURVE
=======
	SECP256K1
>>>>>>> 1a7a2990
)

// Implemented return the list of curves fully implemented in gnark-crypto
func Implemented() []ID {
<<<<<<< HEAD
	return []ID{BN254, BLS12_377, BLS12_381, BW6_761, BLS24_315, BW6_633, BLS12_378, BW6_756, BLS24_317, STARK_CURVE}
=======
	return []ID{BN254, BLS12_377, BLS12_381, BW6_761, BLS24_315, BW6_633, BLS12_378, BW6_756, BLS24_317, SECP256K1}
>>>>>>> 1a7a2990
}

func (id ID) String() string {
	cfg := id.config()
	return strings.ToLower(cfg.EnumID)
}

// ScalarField returns the scalar field of the curve
func (id ID) ScalarField() *big.Int {
	cfg := id.config()
	return modulus(cfg, true)
}

// BaseField returns the base field of the curve
func (id ID) BaseField() *big.Int {
	cfg := id.config()
	return modulus(cfg, false)
}

func (id ID) config() *config.Curve {
	// note to avoid circular dependency these are hard coded
	// values are checked for non regression in code generation
	switch id {
	case BLS12_377:
		return &config.BLS12_377
	case BLS12_378:
		return &config.BLS12_378
	case BLS12_381:
		return &config.BLS12_381
	case BN254:
		return &config.BN254
	case BW6_761:
		return &config.BW6_761
	case BW6_633:
		return &config.BW6_633
	case BLS24_315:
		return &config.BLS24_315
	case BLS24_317:
		return &config.BLS24_317
	case BW6_756:
		return &config.BW6_756
<<<<<<< HEAD
	case STARK_CURVE:
		return &config.STARK_CURVE
=======
	case SECP256K1:
		return &config.SECP256K1
>>>>>>> 1a7a2990
	default:
		panic("unimplemented ecc ID")
	}
}

func modulus(c *config.Curve, scalarField bool) *big.Int {
	if scalarField {
		return new(big.Int).Set(c.FrInfo.Modulus())
	}

	return new(big.Int).Set(c.FpInfo.Modulus())
}

// MultiExpConfig enables to set optional configuration attribute to a call to MultiExp
type MultiExpConfig struct {
	NbTasks int // go routines to be used in the multiexp. can be larger than num cpus.
}<|MERGE_RESOLUTION|>--- conflicted
+++ resolved
@@ -14,7 +14,7 @@
 limitations under the License.
 */
 
-// Package ecc provides bls12-381, bls12-377, bls12-378, bn254, bw6-761, bls24-315, bls24-317, bw6-633, bls12-378, bw6-756 and stark-curve elliptic curves implementation (+pairing).
+// Package ecc provides bls12-381, bls12-377, bls12-378, bn254, bw6-761, bls24-315, bls24-317, bw6-633, bls12-378, bw6-756, secp256k1 and stark-curve elliptic curves implementation (+pairing).
 //
 // Also
 //
@@ -48,20 +48,13 @@
 	BW6_761
 	BW6_633
 	BW6_756
-<<<<<<< HEAD
 	STARK_CURVE
-=======
 	SECP256K1
->>>>>>> 1a7a2990
 )
 
 // Implemented return the list of curves fully implemented in gnark-crypto
 func Implemented() []ID {
-<<<<<<< HEAD
-	return []ID{BN254, BLS12_377, BLS12_381, BW6_761, BLS24_315, BW6_633, BLS12_378, BW6_756, BLS24_317, STARK_CURVE}
-=======
-	return []ID{BN254, BLS12_377, BLS12_381, BW6_761, BLS24_315, BW6_633, BLS12_378, BW6_756, BLS24_317, SECP256K1}
->>>>>>> 1a7a2990
+	return []ID{BN254, BLS12_377, BLS12_381, BW6_761, BLS24_315, BW6_633, BLS12_378, BW6_756, BLS24_317, STARK_CURVE, SECP256K1}
 }
 
 func (id ID) String() string {
@@ -103,13 +96,10 @@
 		return &config.BLS24_317
 	case BW6_756:
 		return &config.BW6_756
-<<<<<<< HEAD
 	case STARK_CURVE:
 		return &config.STARK_CURVE
-=======
 	case SECP256K1:
 		return &config.SECP256K1
->>>>>>> 1a7a2990
 	default:
 		panic("unimplemented ecc ID")
 	}
